--- conflicted
+++ resolved
@@ -1,12 +1,7 @@
 [package]
 name = "actix-session"
-<<<<<<< HEAD
-version = "0.5.0-beta.6"
+version = "0.5.0-beta.7"
 authors = ["Nikolay Kim <fafhrd91@gmail.com>", "Luca Palmieri <rust@lpalmieri.com>"]
-=======
-version = "0.5.0-beta.7"
-authors = ["Nikolay Kim <fafhrd91@gmail.com>"]
->>>>>>> 19bff002
 description = "Sessions for Actix Web"
 keywords = ["http", "web", "framework", "async", "session"]
 homepage = "https://actix.rs"
