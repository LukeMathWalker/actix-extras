--- conflicted
+++ resolved
@@ -19,13 +19,9 @@
 redis-actor-session = ["actix-redis", "cookie-session", "actix", "futures-core"]
 
 [dependencies]
-<<<<<<< HEAD
-actix-web = { version = "4.0.0-beta.10", default_features = false, features = ["cookies", "secure-cookies"] }
-=======
->>>>>>> e77ed16f
 actix-service = "2.0.0"
 actix-utils = "3"
-actix-web = { version = "4.0.0-beta.14", default_features = false, features = ["cookies"] }
+actix-web = { version = "4.0.0-beta.14", default_features = false, features = ["cookies", "secure-cookies"] }
 
 async-trait = "0.1"
 derive_more = "0.99.5"
