--- conflicted
+++ resolved
@@ -27,17 +27,12 @@
 [dependencies]
 actix-service = "2"
 actix-utils = "3"
-<<<<<<< HEAD
-actix-web = { version = "4.0.0-beta.15", default_features = false, features = ["cookies", "secure-cookies"] }
-=======
-actix-web = { version = "4.0.0-beta.18", default_features = false, features = ["cookies"] }
->>>>>>> 0d122010
+actix-web = { version = "4.0.0-beta.18", default_features = false, features = ["cookies", "secure-cookies"] }
 
 async-trait = "0.1"
 derive_more = "0.99.5"
 futures-util = { version = "0.3.7", default-features = false }
-<<<<<<< HEAD
-time = "0.2.23"
+time = "0.3"
 serde = { version = "1.0.101" }
 serde_json = { version = "1.0.40" }
 rand = { version = "0.8.0", optional = true }
@@ -52,12 +47,6 @@
 
 # redis-rs-session
 redis = { version = "0.21.4", default-features = false, features = ["aio", "tokio-comp", "connection-manager"], optional = true }
-=======
-log = "0.4"
-serde = "1.0"
-serde_json = "1.0"
-time = "0.3"
->>>>>>> 0d122010
 
 [dev-dependencies]
 actix-session = { path = ".", features = ["cookie-session", "redis-actor-session", "redis-rs-session"] }
