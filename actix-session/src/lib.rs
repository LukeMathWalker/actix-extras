//! Session management for Actix Web.
//!
//! The HTTP protocol, at a first glance, is stateless: the client sends a request, the server
//! parses its content, performs some processing and returns a response. The outcome is only
//! influenced by the provided inputs (i.e. the request content) and whatever state the server
//! queries while performing its processing.
//!
//! Stateless systems are easier to reason about, but they are not quite as powerful as we need them
//! to be - e.g. how do you authenticate a user? The user would be forced to authenticate **for
//! every single request**. That is, for example, how 'Basic' Authentication works. While it may
//! work for a machine user (i.e. an API client), it is impractical for a person—you do not want a
//! login prompt on every single page you navigate to!
//!
//! There is a solution - **sessions**. Using sessions the server can attach state to a set of
//! requests coming from the same client. They are built on top of cookies - the server sets a
//! cookie in the HTTP response (`Set-Cookie` header), the client (e.g. the browser) will store the
//! cookie and play it back to the server when sending new requests (using the `Cookie` header).
//!
//! We refer to the cookie used for sessions as a **session cookie**. Its content is called
//! **session key** (or **session ID**), while the state attached to the session is referred to as
//! **session state**.
//!
//! `actix-session` provides an easy-to-use framework to manage sessions in applications built on
//! top of Actix Web. [`SessionMiddleware`] is the middleware underpinning the functionality
//! provided by `actix-session`; it takes care of all the session cookie handling and instructs the
//! **storage backend** to create/delete/update the session state based on the operations performed
//! against the active [`Session`].
//!
//! `actix-session` provides some built-in storage backends: ([`CookieSessionStore`],
//! [`RedisSessionStore`], and [`RedisActorSessionStore`]) - you can create a custom storage backend
//! by implementing the [`SessionStore`] trait.
//!
//! Further reading on sessions:
//! - [RFC6265](https://datatracker.ietf.org/doc/html/rfc6265);
//! - [OWASP's session management cheat-sheet](https://cheatsheetseries.owasp.org/cheatsheets/Session_Management_Cheat_Sheet.html).
//!
//! # Getting started
//! To start using sessions in your Actix Web application you must register [`SessionMiddleware`]
//! as a middleware on your `App`:
//!
//! ```no_run
//! use actix_web::{web, App, HttpServer, HttpResponse, Error};
//! use actix_session::{Session, SessionMiddleware, storage::RedisActorSessionStore};
//! use actix_web::cookie::Key;
//!
//! #[actix_web::main]
//! async fn main() -> std::io::Result<()> {
//!     // The secret key would usually be read from a configuration file/environment variables.
//!     let secret_key = Key::generate();
//!     let redis_connection_string = "127.0.0.1:6379";
//!     HttpServer::new(move ||
//!             App::new()
//!             // Add session management to your application using Redis for session state storage
//!             .wrap(
//!                 SessionMiddleware::new(
//!                     RedisActorSessionStore::new(redis_connection_string),
//!                     secret_key.clone()
//!                 )
//!             )
//!             .default_service(web::to(|| HttpResponse::Ok())))
//!         .bind(("127.0.0.1", 8080))?
//!         .run()
//!         .await
//! }
//! ```
//!
//! The session state can be accessed and modified by your request handlers using the [`Session`]
//! extractor.
//!
//! ```no_run
//! use actix_web::Error;
//! use actix_session::Session;
//!
//! fn index(session: Session) -> Result<&'static str, Error> {
//!     // access the session state
//!     if let Some(count) = session.get::<i32>("counter")? {
//!         println!("SESSION value: {}", count);
//!         // modify the session state
//!         session.insert("counter", count + 1)?;
//!     } else {
//!         session.insert("counter", 1)?;
//!     }
//!
//!     Ok("Welcome!")
//! }
//! ```
//!
//! # Choosing A Backend
//!
//! By default, `actix-session` does not provide any storage backend to retrieve and save the state
//! attached to your sessions. You can enable:
//!
//! - a purely cookie-based "backend", [`CookieSessionStore`], using the `cookie-session` feature
//!   flag.
//!
//!   ```toml
//!   [dependencies]
//!   # ...
//!   actix-session = { version = "...", features = ["cookie-session"] }
//!   ```
//!
//! - a Redis-based backend via [`actix-redis`](https://docs.rs/acitx-redis),
//!   [`RedisActorSessionStore`], using the `redis-actor-session` feature flag.
//!
//!   ```toml
//!   [dependencies]
//!   # ...
//!   actix-session = { version = "...", features = ["redis-actor-session"] }
//!   ```
//!
//! - a Redis-based backend via [`redis-rs`](https://docs.rs/redis-rs), [`RedisSessionStore`], using
//!   the `redis-rs-session` feature flag.
//!
//!   ```toml
//!   [dependencies]
//!   # ...
//!   actix-session = { version = "...", features = ["redis-rs-session"] }
//!   ```
//!
//!   Add the `redis-rs-tls-session` feature flag if you want to connect to Redis using a secured
//!   connection:
//!
//!   ```toml
//!   [dependencies]
//!   # ...
//!   actix-session = { version = "...", features = ["redis-rs-session", "redis-rs-tls-session"] }
//!   ```
//!
//! You can implement your own session storage backend using the [`SessionStore`] trait.
//!
//! [`SessionStore`]: storage::SessionStore
//! [`CookieSessionStore`]: storage::CookieSessionStore
//! [`RedisSessionStore`]: storage::RedisSessionStore
//! [`RedisActorSessionStore`]: storage::RedisActorSessionStore

#![deny(rust_2018_idioms, nonstandard_style)]
#![warn(future_incompatible, missing_docs)]
#![doc(html_logo_url = "https://actix.rs/img/logo.png")]
#![doc(html_favicon_url = "https://actix.rs/favicon.ico")]
#![cfg_attr(docsrs, feature(doc_cfg))]

pub mod configuration;
mod middleware;
mod session;
mod session_ext;
pub mod storage;

pub use self::middleware::SessionMiddleware;
pub use self::session::{Session, SessionStatus};
pub use self::session_ext::SessionExt;

#[cfg(test)]
pub mod test_helpers {
    use crate::configuration::CookieContentSecurity;
    use crate::storage::SessionStore;
    use actix_web::cookie::Key;

    /// Generate a random cookie signing/encryption key.
    pub fn key() -> Key {
        Key::generate()
    }

    /// A ready-to-go acceptance test suite to verify that sessions behave as expected
    /// regardless of the underlying session store.
    ///
    /// `is_invalidation_supported` must be set to `true` if the backend supports
    /// "remembering" that a session has been invalidated (e.g. by logging out).
    /// It should be to `false` if the backend allows multiple cookies to be active
    /// at the same time (e.g. cookie store backend).
    pub async fn acceptance_test_suite<F, Store>(store_builder: F, is_invalidation_supported: bool)
    where
        Store: SessionStore + 'static,
        F: Fn() -> Store + Clone + Send + 'static,
    {
        for policy in &[
            CookieContentSecurity::Signed,
            CookieContentSecurity::Private,
        ] {
            println!("Using {:?} as cookie content security policy.", policy);
            acceptance_tests::basic_workflow(store_builder.clone(), *policy).await;
            acceptance_tests::expiration_is_refreshed_on_changes(store_builder.clone(), *policy)
                .await;
            acceptance_tests::expiration_is_always_refreshed_if_configured_to_refresh_on_every_request(
                store_builder.clone(),
                *policy,
            )
            .await;
            acceptance_tests::complex_workflow(
                store_builder.clone(),
                is_invalidation_supported,
                *policy,
            )
            .await;
            acceptance_tests::guard(store_builder.clone(), *policy).await;
        }
    }

    mod acceptance_tests {
        use actix_web::cookie::time;
        use actix_web::dev::ServiceResponse;
        use actix_web::{
            dev::Service,
            guard, middleware, test,
            web::{self, get, post, resource, Bytes},
            App, HttpResponse, Result,
        };
        use serde::{Deserialize, Serialize};
        use serde_json::json;

<<<<<<< HEAD
        use crate::configuration::{CookieContentSecurity, PersistentSession, TtlExtensionPolicy};
        use crate::{storage::SessionStore, test_helpers::key, Session, SessionMiddleware};
=======
        use crate::{
            middleware::SessionLength, storage::SessionStore, test_helpers::key,
            CookieContentSecurity, Session, SessionExt, SessionMiddleware,
        };
>>>>>>> 4ca3e049

        pub(super) async fn basic_workflow<F, Store>(
            store_builder: F,
            policy: CookieContentSecurity,
        ) where
            Store: SessionStore + 'static,
            F: Fn() -> Store + Clone + Send + 'static,
        {
            let app = test::init_service(
                App::new()
                    .wrap(
                        SessionMiddleware::builder(store_builder(), key())
                            .cookie_path("/test/".into())
                            .cookie_name("actix-test".into())
                            .cookie_domain(Some("localhost".into()))
                            .cookie_content_security(policy)
                            .session_lifecycle(
                                PersistentSession::default()
                                    .session_ttl(time::Duration::seconds(100)),
                            )
                            .build(),
                    )
                    .service(web::resource("/").to(|ses: Session| async move {
                        let _ = ses.insert("counter", 100);
                        "test"
                    }))
                    .service(web::resource("/test/").to(|ses: Session| async move {
                        let val: usize = ses.get("counter").unwrap().unwrap();
                        format!("counter: {}", val)
                    })),
            )
            .await;

            let request = test::TestRequest::get().to_request();
            let response = app.call(request).await.unwrap();
            let cookie = response.get_cookie("actix-test").unwrap().clone();
            assert_eq!(cookie.path().unwrap(), "/test/");

            let request = test::TestRequest::with_uri("/test/")
                .cookie(cookie)
                .to_request();
            let body = test::call_and_read_body(&app, request).await;
            assert_eq!(body, Bytes::from_static(b"counter: 100"));
        }

        pub(super) async fn expiration_is_always_refreshed_if_configured_to_refresh_on_every_request<
            F,
            Store,
        >(
            store_builder: F,
            policy: CookieContentSecurity,
        ) where
            Store: SessionStore + 'static,
            F: Fn() -> Store + Clone + Send + 'static,
        {
            let session_ttl = time::Duration::seconds(60);
            let app = test::init_service(
                App::new()
                    .wrap(
                        SessionMiddleware::builder(store_builder(), key())
                            .cookie_content_security(policy)
                            .session_lifecycle(
                                PersistentSession::default()
                                    .session_ttl(session_ttl)
                                    .session_ttl_extension_policy(
                                        TtlExtensionPolicy::OnEveryRequest,
                                    ),
                            )
                            .build(),
                    )
                    .service(web::resource("/").to(|ses: Session| async move {
                        let _ = ses.insert("counter", 100);
                        "test"
                    }))
                    .service(web::resource("/test/").to(|| async move { "no-changes-in-session" })),
            )
            .await;

            // Create session
            let request = test::TestRequest::get().to_request();
            let response = app.call(request).await.unwrap();
            let cookie_1 = response.get_cookie("id").expect("Cookie is set");
            assert_eq!(cookie_1.max_age(), Some(session_ttl));

            // Fire a request that doesn't touch the session state, check
            // that the session cookie is present and its expiry is set to the maximum we configured.
            let request = test::TestRequest::with_uri("/test/")
                .cookie(cookie_1)
                .to_request();
            let response = app.call(request).await.unwrap();
            let cookie_2 = response.get_cookie("id").expect("Cookie is set");
            assert_eq!(cookie_2.max_age(), Some(session_ttl));
        }

        pub(super) async fn expiration_is_refreshed_on_changes<F, Store>(
            store_builder: F,
            policy: CookieContentSecurity,
        ) where
            Store: SessionStore + 'static,
            F: Fn() -> Store + Clone + Send + 'static,
        {
            let session_ttl = time::Duration::seconds(60);
            let app = test::init_service(
                App::new()
                    .wrap(
                        SessionMiddleware::builder(store_builder(), key())
                            .cookie_content_security(policy)
                            .session_lifecycle(
                                PersistentSession::default().session_ttl(session_ttl),
                            )
                            .build(),
                    )
                    .service(web::resource("/").to(|ses: Session| async move {
                        let _ = ses.insert("counter", 100);
                        "test"
                    }))
                    .service(web::resource("/test/").to(|| async move { "no-changes-in-session" })),
            )
            .await;

            let request = test::TestRequest::get().to_request();
            let response = app.call(request).await.unwrap();
            let cookie_1 = response.get_cookie("id").expect("Cookie is set");
            assert_eq!(cookie_1.max_age(), Some(session_ttl));

            let request = test::TestRequest::with_uri("/test/")
                .cookie(cookie_1.clone())
                .to_request();
            let response = app.call(request).await.unwrap();
            assert!(response.response().cookies().next().is_none());

            let request = test::TestRequest::get().cookie(cookie_1).to_request();
            let response = app.call(request).await.unwrap();
            let cookie_2 = response.get_cookie("id").expect("Cookie is set");
            assert_eq!(cookie_2.max_age(), Some(session_ttl));
        }

        pub(super) async fn guard<F, Store>(store_builder: F, policy: CookieContentSecurity)
        where
            Store: SessionStore + 'static,
            F: Fn() -> Store + Clone + Send + 'static,
        {
            let srv = actix_test::start(move || {
                App::new()
                    .wrap(
                        SessionMiddleware::builder(store_builder(), key())
                            .cookie_name("test-session".into())
                            .cookie_content_security(policy)
                            .session_length(SessionLength::Predetermined {
                                max_session_length: Some(time::Duration::days(7)),
                            })
                            .build(),
                    )
                    .wrap(middleware::Logger::default())
                    .service(resource("/").route(get().to(index)))
                    .service(resource("/do_something").route(post().to(do_something)))
                    .service(resource("/login").route(post().to(login)))
                    .service(resource("/logout").route(post().to(logout)))
                    .service(
                        web::scope("/protected")
                            .guard(guard::fn_guard(|g| {
                                g.get_session().get::<String>("user_id").unwrap().is_some()
                            }))
                            .service(resource("/count").route(get().to(count))),
                    )
            });

            // Step 1: GET without session info
            //   - response should be a unsuccessful status
            let req_1 = srv.get("/protected/count").send();
            let resp_1 = req_1.await.unwrap();
            assert!(!resp_1.status().is_success());

            // Step 2: POST to login
            //   - set-cookie actix-session will be in response  (session cookie #1)
            //   - updates session state: {"counter": 0, "user_id": "ferris"}
            let req_2 = srv.post("/login").send_json(&json!({"user_id": "ferris"}));
            let resp_2 = req_2.await.unwrap();
            let cookie_1 = resp_2
                .cookies()
                .unwrap()
                .clone()
                .into_iter()
                .find(|c| c.name() == "test-session")
                .unwrap();

            // Step 3: POST to do_something
            //   - adds new session state:  {"counter": 1, "user_id": "ferris" }
            //   - set-cookie actix-session should be in response (session cookie #2)
            //   - response should be: {"counter": 1, "user_id": None}
            let req_3 = srv.post("/do_something").cookie(cookie_1.clone()).send();
            let mut resp_3 = req_3.await.unwrap();
            let result_3 = resp_3.json::<IndexResponse>().await.unwrap();
            assert_eq!(
                result_3,
                IndexResponse {
                    user_id: Some("ferris".into()),
                    counter: 1
                }
            );
            let cookie_2 = resp_3
                .cookies()
                .unwrap()
                .clone()
                .into_iter()
                .find(|c| c.name() == "test-session")
                .unwrap();

            // Step 4: GET using a existing user id
            //   - response should be: {"counter": 3, "user_id": "ferris"}
            let req_4 = srv.get("/protected/count").cookie(cookie_2.clone()).send();
            let mut resp_4 = req_4.await.unwrap();
            let result_4 = resp_4.json::<IndexResponse>().await.unwrap();
            assert_eq!(
                result_4,
                IndexResponse {
                    user_id: Some("ferris".into()),
                    counter: 1
                }
            );
        }

        pub(super) async fn complex_workflow<F, Store>(
            store_builder: F,
            is_invalidation_supported: bool,
            policy: CookieContentSecurity,
        ) where
            Store: SessionStore + 'static,
            F: Fn() -> Store + Clone + Send + 'static,
        {
            let session_ttl = time::Duration::days(7);
            let srv = actix_test::start(move || {
                App::new()
                    .wrap(
                        SessionMiddleware::builder(store_builder(), key())
                            .cookie_name("test-session".into())
                            .cookie_content_security(policy)
                            .session_lifecycle(
                                PersistentSession::default().session_ttl(session_ttl),
                            )
                            .build(),
                    )
                    .wrap(middleware::Logger::default())
                    .service(resource("/").route(get().to(index)))
                    .service(resource("/do_something").route(post().to(do_something)))
                    .service(resource("/login").route(post().to(login)))
                    .service(resource("/logout").route(post().to(logout)))
            });

            // Step 1:  GET index
            //   - set-cookie actix-session should NOT be in response (session data is empty)
            //   - response should be: {"counter": 0, "user_id": None}
            let req_1a = srv.get("/").send();
            let mut resp_1 = req_1a.await.unwrap();
            assert!(resp_1.cookies().unwrap().is_empty());
            let result_1 = resp_1.json::<IndexResponse>().await.unwrap();
            assert_eq!(
                result_1,
                IndexResponse {
                    user_id: None,
                    counter: 0
                }
            );

            // Step 2: POST to do_something
            //   - adds new session state in redis:  {"counter": 1}
            //   - set-cookie actix-session should be in response (session cookie #1)
            //   - response should be: {"counter": 1, "user_id": None}
            let req_2 = srv.post("/do_something").send();
            let mut resp_2 = req_2.await.unwrap();
            let result_2 = resp_2.json::<IndexResponse>().await.unwrap();
            assert_eq!(
                result_2,
                IndexResponse {
                    user_id: None,
                    counter: 1
                }
            );
            let cookie_1 = resp_2
                .cookies()
                .unwrap()
                .clone()
                .into_iter()
                .find(|c| c.name() == "test-session")
                .unwrap();
            assert_eq!(cookie_1.max_age(), Some(session_ttl));

            // Step 3:  GET index, including session cookie #1 in request
            //   - set-cookie will *not* be in response
            //   - response should be: {"counter": 1, "user_id": None}
            let req_3 = srv.get("/").cookie(cookie_1.clone()).send();
            let mut resp_3 = req_3.await.unwrap();
            assert!(resp_3.cookies().unwrap().is_empty());
            let result_3 = resp_3.json::<IndexResponse>().await.unwrap();
            assert_eq!(
                result_3,
                IndexResponse {
                    user_id: None,
                    counter: 1
                }
            );

            // Step 4: POST again to do_something, including session cookie #1 in request
            //   - set-cookie will be in response (session cookie #2)
            //   - updates session state:  {"counter": 2}
            //   - response should be: {"counter": 2, "user_id": None}
            let req_4 = srv.post("/do_something").cookie(cookie_1.clone()).send();
            let mut resp_4 = req_4.await.unwrap();
            let result_4 = resp_4.json::<IndexResponse>().await.unwrap();
            assert_eq!(
                result_4,
                IndexResponse {
                    user_id: None,
                    counter: 2
                }
            );
            let cookie_2 = resp_4
                .cookies()
                .unwrap()
                .clone()
                .into_iter()
                .find(|c| c.name() == "test-session")
                .unwrap();
            assert_eq!(cookie_2.max_age(), cookie_1.max_age());

            // Step 5: POST to login, including session cookie #2 in request
            //   - set-cookie actix-session will be in response  (session cookie #3)
            //   - updates session state: {"counter": 2, "user_id": "ferris"}
            let req_5 = srv
                .post("/login")
                .cookie(cookie_2.clone())
                .send_json(&json!({"user_id": "ferris"}));
            let mut resp_5 = req_5.await.unwrap();
            let cookie_3 = resp_5
                .cookies()
                .unwrap()
                .clone()
                .into_iter()
                .find(|c| c.name() == "test-session")
                .unwrap();
            assert_ne!(cookie_2.value(), cookie_3.value());

            let result_5 = resp_5.json::<IndexResponse>().await.unwrap();
            assert_eq!(
                result_5,
                IndexResponse {
                    user_id: Some("ferris".into()),
                    counter: 2
                }
            );

            // Step 6: GET index, including session cookie #3 in request
            //   - response should be: {"counter": 2, "user_id": "ferris"}
            let req_6 = srv.get("/").cookie(cookie_3.clone()).send();
            let mut resp_6 = req_6.await.unwrap();
            let result_6 = resp_6.json::<IndexResponse>().await.unwrap();
            assert_eq!(
                result_6,
                IndexResponse {
                    user_id: Some("ferris".into()),
                    counter: 2
                }
            );

            // Step 7: POST again to do_something, including session cookie #3 in request
            //   - updates session state: {"counter": 3, "user_id": "ferris"}
            //   - response should be: {"counter": 3, "user_id": "ferris"}
            let req_7 = srv.post("/do_something").cookie(cookie_3.clone()).send();
            let mut resp_7 = req_7.await.unwrap();
            let result_7 = resp_7.json::<IndexResponse>().await.unwrap();
            assert_eq!(
                result_7,
                IndexResponse {
                    user_id: Some("ferris".into()),
                    counter: 3
                }
            );

            // Step 8: GET index, including session cookie #2 in request
            // If invalidation is supported, no state will be found associated to this session.
            // If invalidation is not supported, the old state will still be retrieved.
            let req_8 = srv.get("/").cookie(cookie_2.clone()).send();
            let mut resp_8 = req_8.await.unwrap();
            if is_invalidation_supported {
                assert!(resp_8.cookies().unwrap().is_empty());
                let result_8 = resp_8.json::<IndexResponse>().await.unwrap();
                assert_eq!(
                    result_8,
                    IndexResponse {
                        user_id: None,
                        counter: 0
                    }
                );
            } else {
                let result_8 = resp_8.json::<IndexResponse>().await.unwrap();
                assert_eq!(
                    result_8,
                    IndexResponse {
                        user_id: None,
                        counter: 2
                    }
                );
            }

            // Step 9: POST to logout, including session cookie #3
            //   - set-cookie actix-session will be in response with session cookie #3
            //     invalidation logic
            let req_9 = srv.post("/logout").cookie(cookie_3.clone()).send();
            let resp_9 = req_9.await.unwrap();
            let cookie_3 = resp_9
                .cookies()
                .unwrap()
                .clone()
                .into_iter()
                .find(|c| c.name() == "test-session")
                .unwrap();
            assert_eq!(0, cookie_3.max_age().map(|t| t.whole_seconds()).unwrap());
            assert_eq!("/", cookie_3.path().unwrap());

            // Step 10: GET index, including session cookie #3 in request
            //   - set-cookie actix-session should NOT be in response if invalidation is supported
            //   - response should be: {"counter": 0, "user_id": None}
            let req_10 = srv.get("/").cookie(cookie_3.clone()).send();
            let mut resp_10 = req_10.await.unwrap();
            if is_invalidation_supported {
                assert!(resp_10.cookies().unwrap().is_empty());
            }
            let result_10 = resp_10.json::<IndexResponse>().await.unwrap();
            assert_eq!(
                result_10,
                IndexResponse {
                    user_id: None,
                    counter: 0
                }
            );
        }

        #[derive(Serialize, Deserialize, Debug, PartialEq)]
        pub struct IndexResponse {
            user_id: Option<String>,
            counter: i32,
        }

        async fn index(session: Session) -> Result<HttpResponse> {
            let user_id: Option<String> = session.get::<String>("user_id").unwrap();
            let counter: i32 = session
                .get::<i32>("counter")
                .unwrap_or(Some(0))
                .unwrap_or(0);

            Ok(HttpResponse::Ok().json(&IndexResponse { user_id, counter }))
        }

        async fn do_something(session: Session) -> Result<HttpResponse> {
            let user_id: Option<String> = session.get::<String>("user_id").unwrap();
            let counter: i32 = session
                .get::<i32>("counter")
                .unwrap_or(Some(0))
                .map_or(1, |inner| inner + 1);
            session.insert("counter", &counter)?;

            Ok(HttpResponse::Ok().json(&IndexResponse { user_id, counter }))
        }

        async fn count(session: Session) -> Result<HttpResponse> {
            let user_id: Option<String> = session.get::<String>("user_id").unwrap();
            let counter: i32 = session.get::<i32>("counter").unwrap().unwrap();

            Ok(HttpResponse::Ok().json(&IndexResponse { user_id, counter }))
        }

        #[derive(Deserialize)]
        struct Identity {
            user_id: String,
        }

        async fn login(user_id: web::Json<Identity>, session: Session) -> Result<HttpResponse> {
            let id = user_id.into_inner().user_id;
            session.insert("user_id", &id)?;
            session.renew();

            let counter: i32 = session
                .get::<i32>("counter")
                .unwrap_or(Some(0))
                .unwrap_or(0);

            Ok(HttpResponse::Ok().json(&IndexResponse {
                user_id: Some(id),
                counter,
            }))
        }

        async fn logout(session: Session) -> Result<HttpResponse> {
            let id: Option<String> = session.get("user_id")?;

            let body = if let Some(x) = id {
                session.purge();
                format!("Logged out: {}", x)
            } else {
                "Could not log out anonymous user".to_owned()
            };

            Ok(HttpResponse::Ok().body(body))
        }

        trait ServiceResponseExt {
            fn get_cookie(&self, cookie_name: &str) -> Option<actix_web::cookie::Cookie<'_>>;
        }

        impl ServiceResponseExt for ServiceResponse {
            fn get_cookie(&self, cookie_name: &str) -> Option<actix_web::cookie::Cookie<'_>> {
                self.response()
                    .cookies()
                    .into_iter()
                    .find(|c| c.name() == cookie_name)
            }
        }
    }
}<|MERGE_RESOLUTION|>--- conflicted
+++ resolved
@@ -196,6 +196,10 @@
     }
 
     mod acceptance_tests {
+        use crate::configuration::{CookieContentSecurity, PersistentSession, TtlExtensionPolicy};
+        use crate::{
+            storage::SessionStore, test_helpers::key, Session, SessionExt, SessionMiddleware,
+        };
         use actix_web::cookie::time;
         use actix_web::dev::ServiceResponse;
         use actix_web::{
@@ -206,16 +210,6 @@
         };
         use serde::{Deserialize, Serialize};
         use serde_json::json;
-
-<<<<<<< HEAD
-        use crate::configuration::{CookieContentSecurity, PersistentSession, TtlExtensionPolicy};
-        use crate::{storage::SessionStore, test_helpers::key, Session, SessionMiddleware};
-=======
-        use crate::{
-            middleware::SessionLength, storage::SessionStore, test_helpers::key,
-            CookieContentSecurity, Session, SessionExt, SessionMiddleware,
-        };
->>>>>>> 4ca3e049
 
         pub(super) async fn basic_workflow<F, Store>(
             store_builder: F,
@@ -364,9 +358,9 @@
                         SessionMiddleware::builder(store_builder(), key())
                             .cookie_name("test-session".into())
                             .cookie_content_security(policy)
-                            .session_length(SessionLength::Predetermined {
-                                max_session_length: Some(time::Duration::days(7)),
-                            })
+                            .session_lifecycle(
+                                PersistentSession::default().session_ttl(time::Duration::days(7)),
+                            )
                             .build(),
                     )
                     .wrap(middleware::Logger::default())
