use std::{collections::HashMap, convert::TryInto, fmt, future::Future, pin::Pin, rc::Rc};

use actix_utils::future::{ready, Ready};
use actix_web::{
    body::MessageBody,
    cookie::{Cookie, CookieJar, Key},
    dev::{forward_ready, ResponseHead, Service, ServiceRequest, ServiceResponse, Transform},
    http::header::{HeaderValue, SET_COOKIE},
    HttpResponse,
};
use anyhow::Context;

use crate::{
<<<<<<< HEAD
    configuration::{
=======
    config::{
>>>>>>> c2f068db
        self, Configuration, CookieConfiguration, CookieContentSecurity, SessionMiddlewareBuilder,
        TtlExtensionPolicy,
    },
    storage::{LoadError, SessionKey, SessionStore},
    Session, SessionStatus,
};

/// A middleware for session management in Actix Web applications.
///
/// [`SessionMiddleware`] takes care of a few jobs:
///
/// - Instructs the session storage backend to create/update/delete/retrieve the state attached to
///   a session according to its status and the operations that have been performed against it;
/// - Set/remove a cookie, on the client side, to enable a user to be consistently associated with
///   the same session across multiple HTTP requests.
///
/// Use [`SessionMiddleware::new`] to initialize the session framework using the default parameters.
/// To create a new instance of [`SessionMiddleware`] you need to provide:
///
/// - an instance of the session storage backend you wish to use (i.e. an implementation of
///   [`SessionStore`]);
/// - a secret key, to sign or encrypt the content of client-side session cookie.
///
/// ```no_run
/// use actix_web::{web, App, HttpServer, HttpResponse, Error};
/// use actix_session::{Session, SessionMiddleware, storage::RedisActorSessionStore};
/// use actix_web::cookie::Key;
///
/// // The secret key would usually be read from a configuration file/environment variables.
/// fn get_secret_key() -> Key {
///     # todo!()
///     // [...]
/// }
///
/// #[actix_web::main]
/// async fn main() -> std::io::Result<()> {
///     let secret_key = get_secret_key();
///     let redis_connection_string = "127.0.0.1:6379";
///     HttpServer::new(move ||
///             App::new()
///             // Add session management to your application using Redis for session state storage
///             .wrap(
///                 SessionMiddleware::new(
///                     RedisActorSessionStore::new(redis_connection_string),
///                     secret_key.clone()
///                 )
///             )
///             .default_service(web::to(|| HttpResponse::Ok())))
///         .bind(("127.0.0.1", 8080))?
///         .run()
///         .await
/// }
/// ```
///
/// If you want to customise use [`builder`](Self::builder) instead of [`new`](Self::new):
///
/// ```no_run
/// use actix_web::{App, cookie::{Key, time}, Error, HttpResponse, HttpServer, web};
/// use actix_session::{Session, SessionMiddleware, storage::RedisActorSessionStore};
<<<<<<< HEAD
/// use actix_session::configuration::PersistentSession;
=======
/// use actix_session::config::PersistentSession;
>>>>>>> c2f068db
///
/// // The secret key would usually be read from a configuration file/environment variables.
/// fn get_secret_key() -> Key {
///     # todo!()
///     // [...]
/// }
///
/// #[actix_web::main]
/// async fn main() -> std::io::Result<()> {
///     let secret_key = get_secret_key();
///     let redis_connection_string = "127.0.0.1:6379";
///     HttpServer::new(move ||
///             App::new()
///             // Customise session length!
///             .wrap(
///                 SessionMiddleware::builder(
///                     RedisActorSessionStore::new(redis_connection_string),
///                     secret_key.clone()
///                 )
///                 .session_lifecycle(
///                     PersistentSession::default()
///                         .session_ttl(time::Duration::days(5))
///                 )
///                 .build(),
///             )
///             .default_service(web::to(|| HttpResponse::Ok())))
///         .bind(("127.0.0.1", 8080))?
///         .run()
///         .await
/// }
/// ```
///
/// ## How did we choose defaults?
///
/// You should not regret adding `actix-session` to your dependencies and going to production using
/// the default configuration. That is why, when in doubt, we opt to use the most secure option for
/// each configuration parameter.
///
/// We expose knobs to change the default to suit your needs—i.e., if you know what you are doing,
/// we will not stop you. But being a subject-matter expert should not be a requirement to deploy
/// reasonably secure implementation of sessions.
#[derive(Clone)]
pub struct SessionMiddleware<Store: SessionStore> {
    storage_backend: Rc<Store>,
    configuration: Rc<Configuration>,
}

impl<Store: SessionStore> SessionMiddleware<Store> {
    /// Use [`SessionMiddleware::new`] to initialize the session framework using the default
    /// parameters.
    ///
    /// To create a new instance of [`SessionMiddleware`] you need to provide:
    /// - an instance of the session storage backend you wish to use (i.e. an implementation of
    ///   [`SessionStore]);
    /// - a secret key, to sign or encrypt the content of client-side session cookie.
    pub fn new(store: Store, key: Key) -> Self {
        Self::builder(store, key).build()
    }

    /// A fluent API to configure [`SessionMiddleware`].
    ///
    /// It takes as input the two required inputs to create a new instance of [`SessionMiddleware`]:
    /// - an instance of the session storage backend you wish to use (i.e. an implementation of
    ///   [`SessionStore]);
    /// - a secret key, to sign or encrypt the content of client-side session cookie.
    pub fn builder(store: Store, key: Key) -> SessionMiddlewareBuilder<Store> {
<<<<<<< HEAD
        SessionMiddlewareBuilder::new(store, configuration::default_configuration(key))
=======
        SessionMiddlewareBuilder::new(store, config::default_configuration(key))
>>>>>>> c2f068db
    }

    pub(crate) fn from_parts(store: Store, configuration: Configuration) -> Self {
        Self {
            storage_backend: Rc::new(store),
            configuration: Rc::new(configuration),
        }
    }
}

impl<S, B, Store> Transform<S, ServiceRequest> for SessionMiddleware<Store>
where
    S: Service<ServiceRequest, Response = ServiceResponse<B>, Error = actix_web::Error> + 'static,
    S::Future: 'static,
    B: MessageBody + 'static,
    Store: SessionStore + 'static,
{
    type Response = ServiceResponse<B>;
    type Error = actix_web::Error;
    type Transform = InnerSessionMiddleware<S, Store>;
    type InitError = ();
    type Future = Ready<Result<Self::Transform, Self::InitError>>;

    fn new_transform(&self, service: S) -> Self::Future {
        ready(Ok(InnerSessionMiddleware {
            service: Rc::new(service),
            configuration: Rc::clone(&self.configuration),
            storage_backend: Rc::clone(&self.storage_backend),
        }))
    }
}

/// Short-hand to create an `actix_web::Error` instance that will result in an `Internal Server
/// Error` response while preserving the error root cause (e.g. in logs).
fn e500<E: fmt::Debug + fmt::Display + 'static>(err: E) -> actix_web::Error {
    // We do not use `actix_web::error::ErrorInternalServerError` because we do not want to
    // leak internal implementation details to the caller.
    //
    // `actix_web::error::ErrorInternalServerError` includes the error Display representation
    // as body of the error responses, leading to messages like "There was an issue persisting
    // the session state" reaching API clients. We don't want that, we want opaque 500s.
    actix_web::error::InternalError::from_response(
        err,
        HttpResponse::InternalServerError().finish(),
    )
    .into()
}

#[doc(hidden)]
#[non_exhaustive]
pub struct InnerSessionMiddleware<S, Store: SessionStore + 'static> {
    service: Rc<S>,
    configuration: Rc<Configuration>,
    storage_backend: Rc<Store>,
}

impl<S, B, Store> Service<ServiceRequest> for InnerSessionMiddleware<S, Store>
where
    S: Service<ServiceRequest, Response = ServiceResponse<B>, Error = actix_web::Error> + 'static,
    S::Future: 'static,
    Store: SessionStore + 'static,
{
    type Response = ServiceResponse<B>;
    type Error = actix_web::Error;
    #[allow(clippy::type_complexity)]
    type Future = Pin<Box<dyn Future<Output = Result<Self::Response, Self::Error>>>>;

    forward_ready!(service);

    fn call(&self, mut req: ServiceRequest) -> Self::Future {
        let service = Rc::clone(&self.service);
        let storage_backend = Rc::clone(&self.storage_backend);
        let configuration = Rc::clone(&self.configuration);

        Box::pin(async move {
            let session_key = extract_session_key(&req, &configuration.cookie);
            let (session_key, session_state) =
                load_session_state(session_key, storage_backend.as_ref()).await?;

            Session::set_session(&mut req, session_state);

            let mut res = service.call(req).await?;
            let (status, session_state) = Session::get_changes(&mut res);

            match session_key {
                None => {
                    // we do not create an entry in the session store if there is no state attached
                    // to a fresh session
                    if !session_state.is_empty() {
                        let session_key = storage_backend
                            .save(session_state, &configuration.session.state_ttl)
                            .await
                            .map_err(e500)?;

                        set_session_cookie(
                            res.response_mut().head_mut(),
                            session_key,
                            &configuration.cookie,
                        )
                        .map_err(e500)?;
                    }
                }
                Some(session_key) => {
                    match status {
                        SessionStatus::Changed => {
                            let session_key = storage_backend
                                .update(
                                    session_key,
                                    session_state,
                                    &configuration.session.state_ttl,
                                )
                                .await
                                .map_err(e500)?;

                            set_session_cookie(
                                res.response_mut().head_mut(),
                                session_key,
                                &configuration.cookie,
                            )
                            .map_err(e500)?;
                        }
                        SessionStatus::Purged => {
                            storage_backend.delete(&session_key).await.map_err(e500)?;
                            delete_session_cookie(
                                res.response_mut().head_mut(),
                                &configuration.cookie,
                            )
                            .map_err(e500)?;
                        }
                        SessionStatus::Renewed => {
                            storage_backend.delete(&session_key).await.map_err(e500)?;
                            let session_key = storage_backend
                                .save(session_state, &configuration.session.state_ttl)
                                .await
                                .map_err(e500)?;

                            set_session_cookie(
                                res.response_mut().head_mut(),
                                session_key,
                                &configuration.cookie,
                            )
                            .map_err(e500)?;
                        }
                        SessionStatus::Unchanged => {
<<<<<<< HEAD
                            if let TtlExtensionPolicy::OnEveryRequest =
                                configuration.ttl_extension_policy
                            {
=======
                            if matches!(
                                configuration.ttl_extension_policy,
                                TtlExtensionPolicy::OnEveryRequest
                            ) {
>>>>>>> c2f068db
                                storage_backend
                                    .update_ttl(&session_key, &configuration.session.state_ttl)
                                    .await
                                    .map_err(e500)?;

                                if configuration.cookie.max_age.is_some() {
                                    set_session_cookie(
                                        res.response_mut().head_mut(),
                                        session_key,
                                        &configuration.cookie,
                                    )
                                    .map_err(e500)?;
                                }
                            }
                        }
                    };
                }
            }
<<<<<<< HEAD
=======

>>>>>>> c2f068db
            Ok(res)
        })
    }
}

<<<<<<< HEAD
/// It examines the session cookie attached to the incoming request, if there is any, and tries
/// to extract the session key.
///
/// It returns `None` if there is no session cookie or if the session cookie is considered invalid
/// (e.g. it fails a signature check).
=======
/// Examines the session cookie attached to the incoming request, if there is one, and tries
/// to extract the session key.
///
/// It returns `None` if there is no session cookie or if the session cookie is considered invalid
/// (e.g., when failing a signature check).
>>>>>>> c2f068db
fn extract_session_key(req: &ServiceRequest, config: &CookieConfiguration) -> Option<SessionKey> {
    let cookies = req.cookies().ok()?;
    let session_cookie = cookies
        .iter()
        .find(|&cookie| cookie.name() == config.name)?;

    let mut jar = CookieJar::new();
    jar.add_original(session_cookie.clone());

    let verification_result = match config.content_security {
        CookieContentSecurity::Signed => jar.signed(&config.key).get(&config.name),
        CookieContentSecurity::Private => jar.private(&config.key).get(&config.name),
    };

    if verification_result.is_none() {
        tracing::warn!(
            "The session cookie attached to the incoming request failed to pass cryptographic \
            checks (signature verification/decryption)."
        );
    }

    match verification_result?.value().to_owned().try_into() {
        Ok(session_key) => Some(session_key),
        Err(err) => {
            tracing::warn!(
                error.message = %err,
                error.cause_chain = ?err,
                "Invalid session key, ignoring."
            );

            None
        }
    }
}

async fn load_session_state<Store: SessionStore>(
    session_key: Option<SessionKey>,
    storage_backend: &Store,
) -> Result<(Option<SessionKey>, HashMap<String, String>), actix_web::Error> {
    if let Some(session_key) = session_key {
        match storage_backend.load(&session_key).await {
            Ok(state) => {
                if let Some(state) = state {
                    Ok((Some(session_key), state))
                } else {
                    // We discard the existing session key given that the state attached to it can
                    // no longer be found (e.g. it expired or we suffered some data loss in the
                    // storage). Regenerating the session key will trigger the `save` workflow
                    // instead of the `update` workflow if the session state is modified during the
                    // lifecycle of the current request.

                    tracing::info!(
                        "No session state has been found for a valid session key, creating a new \
                        empty session."
                    );

                    Ok((None, HashMap::new()))
                }
            }

            Err(err) => match err {
                LoadError::Deserialization(err) => {
                    tracing::warn!(
                        error.message = %err,
                        error.cause_chain = ?err,
                        "Invalid session state, creating a new empty session."
                    );

                    Ok((Some(session_key), HashMap::new()))
                }

                LoadError::Other(err) => Err(e500(err)),
            },
        }
    } else {
        Ok((None, HashMap::new()))
    }
}

fn set_session_cookie(
    response: &mut ResponseHead,
    session_key: SessionKey,
    config: &CookieConfiguration,
) -> Result<(), anyhow::Error> {
    let value: String = session_key.into();
    let mut cookie = Cookie::new(config.name.clone(), value);

    cookie.set_secure(config.secure);
    cookie.set_http_only(config.http_only);
    cookie.set_same_site(config.same_site);
    cookie.set_path(config.path.clone());

    if let Some(max_age) = config.max_age {
        cookie.set_max_age(max_age);
    }

    if let Some(ref domain) = config.domain {
        cookie.set_domain(domain.clone());
    }

    let mut jar = CookieJar::new();
    match config.content_security {
        CookieContentSecurity::Signed => jar.signed_mut(&config.key).add(cookie),
        CookieContentSecurity::Private => jar.private_mut(&config.key).add(cookie),
    }

    // set cookie
    let cookie = jar.delta().next().unwrap();
    let val = HeaderValue::from_str(&cookie.encoded().to_string())
        .context("Failed to attach a session cookie to the outgoing response")?;

    response.headers_mut().append(SET_COOKIE, val);

    Ok(())
}

fn delete_session_cookie(
    response: &mut ResponseHead,
    config: &CookieConfiguration,
) -> Result<(), anyhow::Error> {
    let removal_cookie = Cookie::build(config.name.clone(), "")
        .path(config.path.clone())
        .http_only(config.http_only);

    let mut removal_cookie = if let Some(ref domain) = config.domain {
        removal_cookie.domain(domain)
    } else {
        removal_cookie
    }
    .finish();

    removal_cookie.make_removal();

    let val = HeaderValue::from_str(&removal_cookie.to_string())
        .context("Failed to attach a session removal cookie to the outgoing response")?;
    response.headers_mut().append(SET_COOKIE, val);

    Ok(())
}<|MERGE_RESOLUTION|>--- conflicted
+++ resolved
@@ -11,11 +11,7 @@
 use anyhow::Context;
 
 use crate::{
-<<<<<<< HEAD
-    configuration::{
-=======
     config::{
->>>>>>> c2f068db
         self, Configuration, CookieConfiguration, CookieContentSecurity, SessionMiddlewareBuilder,
         TtlExtensionPolicy,
     },
@@ -75,11 +71,7 @@
 /// ```no_run
 /// use actix_web::{App, cookie::{Key, time}, Error, HttpResponse, HttpServer, web};
 /// use actix_session::{Session, SessionMiddleware, storage::RedisActorSessionStore};
-<<<<<<< HEAD
-/// use actix_session::configuration::PersistentSession;
-=======
 /// use actix_session::config::PersistentSession;
->>>>>>> c2f068db
 ///
 /// // The secret key would usually be read from a configuration file/environment variables.
 /// fn get_secret_key() -> Key {
@@ -146,11 +138,7 @@
     ///   [`SessionStore]);
     /// - a secret key, to sign or encrypt the content of client-side session cookie.
     pub fn builder(store: Store, key: Key) -> SessionMiddlewareBuilder<Store> {
-<<<<<<< HEAD
-        SessionMiddlewareBuilder::new(store, configuration::default_configuration(key))
-=======
         SessionMiddlewareBuilder::new(store, config::default_configuration(key))
->>>>>>> c2f068db
     }
 
     pub(crate) fn from_parts(store: Store, configuration: Configuration) -> Self {
@@ -295,16 +283,10 @@
                             .map_err(e500)?;
                         }
                         SessionStatus::Unchanged => {
-<<<<<<< HEAD
-                            if let TtlExtensionPolicy::OnEveryRequest =
-                                configuration.ttl_extension_policy
-                            {
-=======
                             if matches!(
                                 configuration.ttl_extension_policy,
                                 TtlExtensionPolicy::OnEveryRequest
                             ) {
->>>>>>> c2f068db
                                 storage_backend
                                     .update_ttl(&session_key, &configuration.session.state_ttl)
                                     .await
@@ -323,28 +305,16 @@
                     };
                 }
             }
-<<<<<<< HEAD
-=======
-
->>>>>>> c2f068db
             Ok(res)
         })
     }
 }
 
-<<<<<<< HEAD
-/// It examines the session cookie attached to the incoming request, if there is any, and tries
-/// to extract the session key.
-///
-/// It returns `None` if there is no session cookie or if the session cookie is considered invalid
-/// (e.g. it fails a signature check).
-=======
 /// Examines the session cookie attached to the incoming request, if there is one, and tries
 /// to extract the session key.
 ///
 /// It returns `None` if there is no session cookie or if the session cookie is considered invalid
 /// (e.g., when failing a signature check).
->>>>>>> c2f068db
 fn extract_session_key(req: &ServiceRequest, config: &CookieConfiguration) -> Option<SessionKey> {
     let cookies = req.cookies().ok()?;
     let session_cookie = cookies
