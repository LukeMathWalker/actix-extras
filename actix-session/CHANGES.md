--- conflicted
+++ resolved
@@ -1,7 +1,6 @@
 # Changes
 
-<<<<<<< HEAD
-## Unreleased - 2021-xx-xx
+## Unreleased - 2022-xx-xx
 - Added `TtlExtensionPolicy` enum to support different strategies for extending the TTL attached to the session state. `TtlExtensionPolicy::OnEveryRequest` now allows for long-lived sessions that do not expire if the user remains active. [#233]
 - `SessionLength` is now called `SessionLifecycle`. [#233]
 - `SessionLength::Predetermined` is now called `SessionLifecycle::PersistentSession`. [#233]
@@ -11,12 +10,9 @@
 - `SessionMiddlewareBuilder::max_session_length` is now called `SessionMiddlewareBuilder::session_lifecycle`. [#233]
 - The `SessionStore` trait requires the implementation of a new method, `SessionStore::update_ttl`. [#233]
 - All types used to configure `SessionMiddleware` have been moved to the `configuration` sub-module [#233]
+- Minimum supported Rust version (MSRV) is now 1.57 due to transitive `time` dependency.
 
 [#233]: https://github.com/actix/actix-extras/pull/233
-=======
-## Unreleased - 2022-xx-xx
-- Minimum supported Rust version (MSRV) is now 1.57 due to transitive `time` dependency.
->>>>>>> d0929939
 
 
 ## 0.6.2 - 2022-03-25
