# Changes

<<<<<<< HEAD
## 0.6.0-beta.1 - 2021-xx-xx
=======
## Unreleased - 2021-xx-xx


## 0.5.0-beta.5 - 2021-12-12
>>>>>>> c047cd56
* Update `actix-web` dependency to `4.0.0.beta-14`. [#209]
* Remove `UserSession` implementation for `RequestHead`. [#209]
* A session will be created in the storage backend if and only if there is some data inside the session state. This reduces the performance impact of `SessionMiddleware` on routes that do not leverage sessions. [#207]

[#207]: https://github.com/actix/actix-extras/pull/207
[#209]: https://github.com/actix/actix-extras/pull/209

## 0.5.0-beta.4 - 2021-11-22
* No significant changes since `0.5.0-beta.3`.


## 0.5.0-beta.3 - 2021-10-21
* Impl `Clone` for `CookieSession`. [#201]
* Update `actix-web` dependency to v4.0.0-beta.10. [#203]
* Minimum supported Rust version (MSRV) is now 1.52.

[#201]: https://github.com/actix/actix-extras/pull/201
[#203]: https://github.com/actix/actix-extras/pull/203


## 0.5.0-beta.2 - 2021-06-27
* No notable changes.


## 0.5.0-beta.1 - 2021-04-02
* Add `Session::entries`. [#170]
* Rename `Session::{set => insert}` to match standard hash map naming. [#170]
* Return values from `Session::remove`. [#170]
* Add `Session::remove_as` deserializing variation. [#170]
* Simplify `Session::get_changes` now always returning iterator even when empty. [#170]
* Swap order of arguments on `Session::set_session`. [#170]
* Update `actix-web` dependency to 4.0.0 beta.
* Minimum supported Rust version (MSRV) is now 1.46.0.

[#170]: https://github.com/actix/actix-extras/pull/170


## 0.4.1 - 2021-03-21
* `Session::set_session` takes a `IntoIterator` instead of `Iterator`. [#105]
* Fix calls to `session.purge()` from paths other than the one specified in the cookie. [#129]

[#105]: https://github.com/actix/actix-extras/pull/105
[#129]: https://github.com/actix/actix-extras/pull/129


## 0.4.0 - 2020-09-11
* Update `actix-web` dependency to 3.0.0.
* Minimum supported Rust version (MSRV) is now 1.42.0.


## 0.4.0-alpha.1 - 2020-03-14
* Update the `time` dependency to 0.2.7
* Update the `actix-web` dependency to 3.0.0-alpha.1
* Long lasting auto-prolonged session [#1292]
* Minimize `futures` dependency

[#1292]: https://github.com/actix/actix-web/pull/1292


## 0.3.0 - 2019-12-20
* Release


## 0.3.0-alpha.4 - 2019-12-xx
* Allow access to sessions also from not mutable references to the request


## 0.3.0-alpha.3 - 2019-12-xx
* Add access to the session from RequestHead for use of session from guard methods
* Migrate to `std::future`
* Migrate to `actix-web` 2.0


## 0.2.0 - 2019-07-08
* Enhanced ``actix-session`` to facilitate state changes.  Use ``Session.renew()``
  at successful login to cycle a session (new key/cookie but keeps state).
  Use ``Session.purge()`` at logout to invalid a session cookie (and remove
  from redis cache, if applicable).


## 0.1.1 - 2019-06-03
* Fix optional cookie session support


## 0.1.0 - 2019-05-18
* Use actix-web 1.0.0-rc


## 0.1.0-beta.4 - 2019-05-12
* Use actix-web 1.0.0-beta.4


## 0.1.0-beta.2 - 2019-04-28
* Add helper trait `UserSession` which allows to get session for ServiceRequest and HttpRequest


## 0.1.0-beta.1 - 2019-04-20
* Update actix-web to beta.1
* `CookieSession::max_age()` accepts value in seconds


## 0.1.0-alpha.6 - 2019-04-14
* Update actix-web alpha.6


## 0.1.0-alpha.4 - 2019-04-08
* Update actix-web


## 0.1.0-alpha.3 - 2019-04-02
* Update actix-web


## 0.1.0-alpha.2 - 2019-03-29
* Update actix-web
* Use new feature name for secure cookies


## 0.1.0-alpha.1 - 2019-03-28
* Initial impl<|MERGE_RESOLUTION|>--- conflicted
+++ resolved
@@ -1,13 +1,8 @@
 # Changes
 
-<<<<<<< HEAD
-## 0.6.0-beta.1 - 2021-xx-xx
-=======
-## Unreleased - 2021-xx-xx
-
+## 0.6.0-beta.1 (Unreleased) - 2021-xx-xx
 
 ## 0.5.0-beta.5 - 2021-12-12
->>>>>>> c047cd56
 * Update `actix-web` dependency to `4.0.0.beta-14`. [#209]
 * Remove `UserSession` implementation for `RequestHead`. [#209]
 * A session will be created in the storage backend if and only if there is some data inside the session state. This reduces the performance impact of `SessionMiddleware` on routes that do not leverage sessions. [#207]
