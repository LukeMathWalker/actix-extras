[package]
name = "actix-redis"
version = "0.10.0-beta.6"
authors = ["Nikolay Kim <fafhrd91@gmail.com>"]
description = "Redis integration for Actix and session store for Actix Web"
license = "MIT OR Apache-2.0"
keywords = ["actix", "redis", "async", "session"]
homepage = "https://actix.rs"
repository = "https://github.com/actix/actix-extras.git"
categories = ["network-programming", "asynchronous"]
exclude = [".cargo/config"]
edition = "2018"

[lib]
name = "actix_redis"
path = "src/lib.rs"

[features]
default = ["web"]

# actix-web integration
web = ["actix-web"]

[dependencies]
actix = { version = "0.12.0", default-features = false }
actix-rt = { version = "2.1", default-features = false }
actix-service = "2.0.0"
actix-tls = { version = "3.0.0-rc.2", default-features = false, features = ["connect"] }

log = "0.4.6"
backoff = "0.4.0"
derive_more = "0.99.2"
futures-core = { version = "0.3.7", default-features = false }
redis-async = { version = "0.12", default-features = false, features = ["tokio10"] }
time = "0.3"
tokio = { version = "1.13.1", features = ["sync"] }
tokio-util = "0.6.1"

<<<<<<< HEAD
actix-web = { version = "4.0.0-rc.3", default_features = false, optional = true }
=======
# actix-session
actix-web = { version = "4", default_features = false, optional = true }
actix-session = { version = "0.5.0-beta.8", optional = true }
rand = { version = "0.8.0", optional = true }
serde = { version = "1.0.101", optional = true }
serde_json = { version = "1.0.40", optional = true }
>>>>>>> 3959c55c

[dev-dependencies]
actix-test = "0.1.0-beta.12"
actix-web = { version = "4", default_features = false, features = ["macros"] }
env_logger = "0.9"
serde = { version = "1.0.101", features = ["derive"] }<|MERGE_RESOLUTION|>--- conflicted
+++ resolved
@@ -35,17 +35,7 @@
 time = "0.3"
 tokio = { version = "1.13.1", features = ["sync"] }
 tokio-util = "0.6.1"
-
-<<<<<<< HEAD
-actix-web = { version = "4.0.0-rc.3", default_features = false, optional = true }
-=======
-# actix-session
 actix-web = { version = "4", default_features = false, optional = true }
-actix-session = { version = "0.5.0-beta.8", optional = true }
-rand = { version = "0.8.0", optional = true }
-serde = { version = "1.0.101", optional = true }
-serde_json = { version = "1.0.40", optional = true }
->>>>>>> 3959c55c
 
 [dev-dependencies]
 actix-test = "0.1.0-beta.12"
