[package]
name = "actix-redis"
version = "0.10.0-beta.6"
authors = ["Nikolay Kim <fafhrd91@gmail.com>"]
description = "Redis integration for Actix and session store for Actix Web"
license = "MIT OR Apache-2.0"
keywords = ["actix", "redis", "async", "session"]
homepage = "https://actix.rs"
repository = "https://github.com/actix/actix-extras.git"
categories = ["network-programming", "asynchronous"]
exclude = [".cargo/config"]
edition = "2018"

[lib]
name = "actix_redis"
path = "src/lib.rs"

[features]
default = ["web"]

# actix-web integration
web = ["actix-web"]

[dependencies]
actix = { version = "0.12.0", default-features = false }
actix-rt = { version = "2.1", default-features = false }
actix-service = "2.0.0"
actix-tls = { version = "3.0.0-rc.2", default-features = false, features = ["connect"] }

log = "0.4.6"
backoff = "0.2.1"
derive_more = "0.99.2"
futures-core = { version = "0.3.7", default-features = false }
redis-async = { version = "0.12", default-features = false, features = ["tokio10"] }
time = "0.3"
tokio = { version = "1.13.1", features = ["sync"] }
tokio-util = "0.6.1"

<<<<<<< HEAD
actix-web = { version = "4.0.0-beta.18", default_features = false, optional = true }

[dev-dependencies]
actix-test = "0.1.0-beta.10"
actix-rt = "2.1"
env_logger = "0.8"
serde = { version = "1.0.101", features = ["derive"] }
=======
# actix-session
actix-web = { version = "4.0.0-rc.1", default_features = false, optional = true }
actix-session = { version = "0.5.0-beta.8", optional = true }
rand = { version = "0.8.0", optional = true }
serde = { version = "1.0.101", optional = true }
serde_json = { version = "1.0.40", optional = true }

[dev-dependencies]
actix-test = "0.1.0-beta.12"
actix-web = { version = "4.0.0-rc.2", default_features = false, features = ["macros"] }
env_logger = "0.9"
serde = { version = "1.0.101", features = ["derive"] }

[[example]]
name = "basic"
required-features = ["web"]

[[example]]
name = "authentication"
required-features = ["web"]
>>>>>>> ff38ba2c
<|MERGE_RESOLUTION|>--- conflicted
+++ resolved
@@ -36,33 +36,10 @@
 tokio = { version = "1.13.1", features = ["sync"] }
 tokio-util = "0.6.1"
 
-<<<<<<< HEAD
-actix-web = { version = "4.0.0-beta.18", default_features = false, optional = true }
-
-[dev-dependencies]
-actix-test = "0.1.0-beta.10"
-actix-rt = "2.1"
-env_logger = "0.8"
-serde = { version = "1.0.101", features = ["derive"] }
-=======
-# actix-session
-actix-web = { version = "4.0.0-rc.1", default_features = false, optional = true }
-actix-session = { version = "0.5.0-beta.8", optional = true }
-rand = { version = "0.8.0", optional = true }
-serde = { version = "1.0.101", optional = true }
-serde_json = { version = "1.0.40", optional = true }
+actix-web = { version = "4.0.0-rc.3", default_features = false, optional = true }
 
 [dev-dependencies]
 actix-test = "0.1.0-beta.12"
 actix-web = { version = "4.0.0-rc.2", default_features = false, features = ["macros"] }
 env_logger = "0.9"
-serde = { version = "1.0.101", features = ["derive"] }
-
-[[example]]
-name = "basic"
-required-features = ["web"]
-
-[[example]]
-name = "authentication"
-required-features = ["web"]
->>>>>>> ff38ba2c
+serde = { version = "1.0.101", features = ["derive"] }