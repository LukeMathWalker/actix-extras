[package]
name = "actix-redis"
version = "0.10.0-beta.4"
authors = ["Nikolay Kim <fafhrd91@gmail.com>"]
description = "Redis integration for Actix and session store for Actix Web"
license = "MIT OR Apache-2.0"
keywords = ["actix", "redis", "async", "session"]
homepage = "https://actix.rs"
repository = "https://github.com/actix/actix-extras.git"
categories = ["network-programming", "asynchronous"]
exclude = [".cargo/config"]
edition = "2018"

[lib]
name = "actix_redis"
path = "src/lib.rs"

[features]
default = ["web"]

# actix-web integration
web = ["actix-web"]

[dependencies]
actix = { version = "0.12.0", default-features = false }
actix-rt = { version = "2.1", default-features = false }
actix-service = "2.0.0"
actix-tls = { version = "3.0.0-rc.2", default-features = false, features = ["connect"] }

log = "0.4.6"
backoff = "0.2.1"
derive_more = "0.99.2"
futures-core = { version = "0.3.7", default-features = false }
<<<<<<< HEAD
redis-async = { version = "0.12", default-features = false, features = ["tokio10"] }
time = "0.2.23"
tokio = { version = "1", features = ["sync"] }
tokio-util = "0.6.1"

actix-web = { version = "4.0.0-beta.15", default_features = false, optional = true }
=======
redis2 = { package = "redis", version = "0.19.0", features = ["tokio-comp", "tokio-native-tls-comp"] }
redis-async = { version = "0.8", default-features = false, features = ["tokio10"] }
time = "0.3"
tokio = { version = "1", features = ["sync"] }
tokio-util = "0.6.1"

# actix-session
actix-web = { version = "4.0.0-beta.18", default_features = false, optional = true }
actix-session = { version = "0.5.0-beta.6", optional = true }
rand = { version = "0.8.0", optional = true }
serde = { version = "1.0.101", optional = true }
serde_json = { version = "1.0.40", optional = true }
>>>>>>> 0d122010

[dev-dependencies]
actix-test = "0.1.0-beta.10"
actix-rt = "2.1"
env_logger = "0.8"
serde = { version = "1.0.101", features = ["derive"] }<|MERGE_RESOLUTION|>--- conflicted
+++ resolved
@@ -31,27 +31,12 @@
 backoff = "0.2.1"
 derive_more = "0.99.2"
 futures-core = { version = "0.3.7", default-features = false }
-<<<<<<< HEAD
 redis-async = { version = "0.12", default-features = false, features = ["tokio10"] }
-time = "0.2.23"
-tokio = { version = "1", features = ["sync"] }
-tokio-util = "0.6.1"
-
-actix-web = { version = "4.0.0-beta.15", default_features = false, optional = true }
-=======
-redis2 = { package = "redis", version = "0.19.0", features = ["tokio-comp", "tokio-native-tls-comp"] }
-redis-async = { version = "0.8", default-features = false, features = ["tokio10"] }
 time = "0.3"
 tokio = { version = "1", features = ["sync"] }
 tokio-util = "0.6.1"
 
-# actix-session
 actix-web = { version = "4.0.0-beta.18", default_features = false, optional = true }
-actix-session = { version = "0.5.0-beta.6", optional = true }
-rand = { version = "0.8.0", optional = true }
-serde = { version = "1.0.101", optional = true }
-serde_json = { version = "1.0.40", optional = true }
->>>>>>> 0d122010
 
 [dev-dependencies]
 actix-test = "0.1.0-beta.10"
