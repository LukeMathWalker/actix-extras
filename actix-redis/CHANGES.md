# Changes

<<<<<<< HEAD
## 0.11.0-beta.1 (Unreleased) - 2021-xx-xx
### Removed
* `RedisSession` has been removed. Check out `RedisActorSessionStore` in `actix-session` for a session store backed by Redis using `actix-redis`. [#212]
  
### Changed
* Update `redis-async` dependency to `0.12`. [#212]
=======
## Unreleased - 2021-xx-xx
- Update `actix-web` dependency to `4.0.0.beta-18`. [#218]
- Minimum supported Rust version (MSRV) is now 1.54.

[#218]: https://github.com/actix/actix-extras/pull/218
>>>>>>> 0d122010

[#212]: https://github.com/actix/actix-extras/pull/212

## 0.10.0-beta.4 - 2021-12-12
<<<<<<< HEAD
* A session will be created in Redis if and only if there is some data inside the session state. This reduces the performance impact of `RedisSession` on routes that do not leverage sessions. [#207]
* Update `actix-web` dependency to `4.0.0.beta-14`. [#209]
  
=======
- A session will be created in Redis if and only if there is some data inside the session state. This reduces the performance impact of `RedisSession` on routes that do not leverage sessions. [#207]
- Update `actix-web` dependency to `4.0.0.beta-14`. [#209]

[#207]: https://github.com/actix/actix-extras/pull/207
>>>>>>> 0d122010
[#209]: https://github.com/actix/actix-extras/pull/209

## 0.10.0-beta.3 - 2021-10-21
- Update `actix-web` dependency to v4.0.0-beta.10. [#203]
- Minimum supported Rust version (MSRV) is now 1.52.

[#203]: https://github.com/actix/actix-extras/pull/203


## 0.10.0-beta.2 - 2021-06-27
- No notable changes.


## 0.10.0-beta.1 - 2021-04-02
- Update `actix-web` dependency to 4.0.0 beta.
- Minimum supported Rust version (MSRV) is now 1.46.0.


## 0.9.2 - 2021-03-21
- Implement `std::error::Error` for `Error` [#135]
- Allow the removal of `Max-Age` for session-only cookies. [#161]

[#135]: https://github.com/actix/actix-extras/pull/135
[#161]: https://github.com/actix/actix-extras/pull/161


## 0.9.1 - 2020-09-12
- Enforce minimum redis-async version of 0.6.3 to workaround breaking patch change.


## 0.9.0 - 2020-09-11
- Update `actix-web` dependency to 3.0.0.
- Minimize `futures` dependency.


## 0.9.0-alpha.2 - 2020-05-17
- Add `cookie_http_only` functionality to RedisSession builder, setting this
  to false allows JavaScript to access cookies. Defaults to true.
- Change type of parameter of ttl method to u32.
- Update `actix` to 0.10.0-alpha.3
- Update `tokio-util` to 0.3
- Minimum supported Rust version(MSRV) is now 1.40.0.


## 0.9.0-alpha.1 - 2020-03-28
- Update `actix` to 0.10.0-alpha.2
- Update `actix-session` to 0.4.0-alpha.1
- Update `actix-web` to 3.0.0-alpha.1
- Update `time` to 0.2.9


## 0.8.1 - 2020-02-18
- Move `env_logger` dependency to dev-dependencies and update to 0.7
- Update `actix_web` to 2.0.0 from 2.0.0-rc
- Move repository to actix-extras


## 0.8.0 - 2019-12-20
- Release


## 0.8.0-alpha.1 - 2019-12-16
- Migrate to actix 0.9


## 0.7.0 - 2019-09-25
- added cache_keygen functionality to RedisSession builder, enabling support for
  customizable cache key creation


## 0.6.1 - 2019-07-19
- remove ClonableService usage
- added comprehensive tests for session workflow


## 0.6.0 - 2019-07-08
- actix-web 1.0.0 compatibility
- Upgraded logic that evaluates session state, including new SessionStatus field,
  and introduced ``session.renew()`` and ``session.purge()`` functionality.
  Use ``renew()`` to cycle the session key at successful login.  ``renew()`` keeps a
  session's state while replacing the old cookie and session key with new ones.
  Use ``purge()`` at logout to invalidate the session cookie and remove the
  session's redis cache entry.


## 0.5.1 - 2018-08-02
- Use cookie 0.11


## 0.5.0 - 2018-07-21
- Session cookie configuration
- Actix/Actix-web 0.7 compatibility


## 0.4.0 - 2018-05-08
- Actix web 0.6 compatibility


## 0.3.0 - 2018-04-10
- Actix web 0.5 compatibility


## 0.2.0 - 2018-02-28
- Use resolver actor from actix
- Use actix web 0.5


## 0.1.0 - 2018-01-23
- First release<|MERGE_RESOLUTION|>--- conflicted
+++ resolved
@@ -1,33 +1,25 @@
 # Changes
 
-<<<<<<< HEAD
 ## 0.11.0-beta.1 (Unreleased) - 2021-xx-xx
 ### Removed
 * `RedisSession` has been removed. Check out `RedisActorSessionStore` in `actix-session` for a session store backed by Redis using `actix-redis`. [#212]
   
 ### Changed
 * Update `redis-async` dependency to `0.12`. [#212]
-=======
+
+[#212]: https://github.com/actix/actix-extras/pull/212
+
 ## Unreleased - 2021-xx-xx
 - Update `actix-web` dependency to `4.0.0.beta-18`. [#218]
 - Minimum supported Rust version (MSRV) is now 1.54.
 
 [#218]: https://github.com/actix/actix-extras/pull/218
->>>>>>> 0d122010
-
-[#212]: https://github.com/actix/actix-extras/pull/212
 
 ## 0.10.0-beta.4 - 2021-12-12
-<<<<<<< HEAD
-* A session will be created in Redis if and only if there is some data inside the session state. This reduces the performance impact of `RedisSession` on routes that do not leverage sessions. [#207]
-* Update `actix-web` dependency to `4.0.0.beta-14`. [#209]
-  
-=======
 - A session will be created in Redis if and only if there is some data inside the session state. This reduces the performance impact of `RedisSession` on routes that do not leverage sessions. [#207]
 - Update `actix-web` dependency to `4.0.0.beta-14`. [#209]
 
 [#207]: https://github.com/actix/actix-extras/pull/207
->>>>>>> 0d122010
 [#209]: https://github.com/actix/actix-extras/pull/209
 
 ## 0.10.0-beta.3 - 2021-10-21
