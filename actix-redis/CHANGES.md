# Changes

## Unreleased - 2021-xx-xx
* A session will be created in Redis if and only if there is some data inside the session state. This reduces the performance impact of `RedisSession` on routes that do not leverage sessions. [#207]
<<<<<<< HEAD
=======
* Update `actix-web` dependency to `4.0.0.beta-14`. [#209]

[#207]: https://github.com/actix/actix-extras/pull/207
[#209]: https://github.com/actix/actix-extras/pull/209
>>>>>>> e77ed16f

[#207]: https://github.com/actix/actix-extras/pull/207

## 0.10.0-beta.3 - 2021-10-21
* Update `actix-web` dependency to v4.0.0-beta.10. [#203]
* Minimum supported Rust version (MSRV) is now 1.52.

[#203]: https://github.com/actix/actix-extras/pull/203


## 0.10.0-beta.2 - 2021-06-27
* No notable changes.


## 0.10.0-beta.1 - 2021-04-02
* Update `actix-web` dependency to 4.0.0 beta.
* Minimum supported Rust version (MSRV) is now 1.46.0.


## 0.9.2 - 2021-03-21
* Implement `std::error::Error` for `Error` [#135]
* Allow the removal of `Max-Age` for session-only cookies. [#161]

[#135]: https://github.com/actix/actix-extras/pull/135
[#161]: https://github.com/actix/actix-extras/pull/161


## 0.9.1 - 2020-09-12
* Enforce minimum redis-async version of 0.6.3 to workaround breaking patch change.


## 0.9.0 - 2020-09-11
* Update `actix-web` dependency to 3.0.0.
* Minimize `futures` dependency.


## 0.9.0-alpha.2 - 2020-05-17
* Add `cookie_http_only` functionality to RedisSession builder, setting this
  to false allows JavaScript to access cookies. Defaults to true.
* Change type of parameter of ttl method to u32.
* Update `actix` to 0.10.0-alpha.3
* Update `tokio-util` to 0.3
* Minimum supported Rust version(MSRV) is now 1.40.0.


## 0.9.0-alpha.1 - 2020-03-28
* Update `actix` to 0.10.0-alpha.2
* Update `actix-session` to 0.4.0-alpha.1
* Update `actix-web` to 3.0.0-alpha.1
* Update `time` to 0.2.9


## 0.8.1 - 2020-02-18
* Move `env_logger` dependency to dev-dependencies and update to 0.7
* Update `actix_web` to 2.0.0 from 2.0.0-rc
* Move repository to actix-extras


## 0.8.0 - 2019-12-20
* Release


## 0.8.0-alpha.1 - 2019-12-16
* Migrate to actix 0.9


## 0.7.0 - 2019-09-25
* added cache_keygen functionality to RedisSession builder, enabling support for
  customizable cache key creation


## 0.6.1 - 2019-07-19
* remove ClonableService usage
* added comprehensive tests for session workflow


## 0.6.0 - 2019-07-08
* actix-web 1.0.0 compatibility
* Upgraded logic that evaluates session state, including new SessionStatus field,
  and introduced ``session.renew()`` and ``session.purge()`` functionality.
  Use ``renew()`` to cycle the session key at successful login.  ``renew()`` keeps a
  session's state while replacing the old cookie and session key with new ones.
  Use ``purge()`` at logout to invalidate the session cookie and remove the
  session's redis cache entry.


## 0.5.1 - 2018-08-02
* Use cookie 0.11


## 0.5.0 - 2018-07-21
* Session cookie configuration
* Actix/Actix-web 0.7 compatibility


## 0.4.0 - 2018-05-08
* Actix web 0.6 compatibility


## 0.3.0 - 2018-04-10
* Actix web 0.5 compatibility


## 0.2.0 - 2018-02-28
* Use resolver actor from actix
* Use actix web 0.5


## 0.1.0 - 2018-01-23
* First release<|MERGE_RESOLUTION|>--- conflicted
+++ resolved
@@ -2,14 +2,10 @@
 
 ## Unreleased - 2021-xx-xx
 * A session will be created in Redis if and only if there is some data inside the session state. This reduces the performance impact of `RedisSession` on routes that do not leverage sessions. [#207]
-<<<<<<< HEAD
-=======
 * Update `actix-web` dependency to `4.0.0.beta-14`. [#209]
 
 [#207]: https://github.com/actix/actix-extras/pull/207
 [#209]: https://github.com/actix/actix-extras/pull/209
->>>>>>> e77ed16f
-
 [#207]: https://github.com/actix/actix-extras/pull/207
 
 ## 0.10.0-beta.3 - 2021-10-21
